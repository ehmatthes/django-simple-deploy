---
title: Choosing a platform
hide:
    - footer
---

# Choosing a Platform

Choosing a platform for your first deployment might seem difficult, because there are many options to choose from these days. It's hard to say that any one platform is better than any other, because they all take different approaches to a complex problem - pushing your project to a remote server in a way that lets it run reliably, at a reasonable cost.

`django-simple-deploy` aims to make it easier to choose a platform by simplifying your first deployments to a new platform. You don't have to do a deep dive into each platform's documentation in order to get a deployment up and running. Typically, you can make an account with the platform you're interested in, install that platform's CLI, specify that platform with the `--platform` flag, and then push your project to that platform. You get a working deployment with very little effort, which makes further exploration of each platform much easier and much less frustrating.

This page summarizes the major strengths and potential drawbacks of each platform.

*Note: Best efforts are made to keep this page up to date. If you see something that is no longer accurate, please [open an issue](https://github.com/ehmatthes/django-simple-deploy/issues) and include a link to the updated information.*

## Quick comparison

|                       | Fly.io             | Platform.sh             | Heroku                                                      |
| --------------------- | ------------------ | ----------------------- | ----------------------------------------------------------- |
<<<<<<< HEAD
| CC required for trial | Yes                | No                      | Yes, after [11/28/22](https://blog.heroku.com/next-chapter) |
=======
| CreditCards required for trial | No                 | No                      | Yes, after [11/28/22](https://blog.heroku.com/next-chapter) |
>>>>>>> a97c8ead
| Free trial length     | Unlimited time | 30 days | No free trial after 11/28/22 |
| Cheapest paid plan    | $1.94/mo              | $10/mo                  | [$10/mo](https://blog.heroku.com/new-low-cost-plans) ($5 Eco dyno + $5 Mini Postgres)                     |
| Company founded       | 2017               | 2012                    | 2007                                                        |

## Detailed notes

=== "Fly.io"

    **Known for**
    
    * Fly.io automatically deploys your project to physical servers spread around the world. The goal is that your app will be equally responsive to users around the world.
    
    **Strengths**
    
    * Fly.io does not require a credit card for its free trial, and the free trial does not have a time limit.
    * Even after you enter a credit card, the free offering is enough to keep a small app running.
    * Offers a [public forum](https://community.fly.io) for support, and allows you to search for issues (and resolutions) that others have had.
    * Fly.io seems to be well regarded in the post-Heroku era.
    
    **Issues**
    
    * I am not aware of any specific issues with Fly.io at the moment, but the distributed server model may not be suitable for all projects.
    
    **Links**
    
    * [Fly.io home page](https://fly.io/)
    * [Pricing](https://fly.io/docs/about/pricing/)
    * [Docs home page](https://fly.io/docs/)
    * [CLI installation](https://fly.io/docs/hands-on/install-flyctl/)
    * [CLI reference](https://fly.io/docs/flyctl/)

    **Using `django-simple-deploy` with Fly.io**

    - [Quick start: Deploying to Fly.io](../quick_starts/quick_start_flyio.md)

=== "Platform.sh"

    **Known for**
    
    * Platform.sh is a managed hosting platform that focuses on making continuous deployment easy and safe. They even tell you it's okay to deploy on Fridays. :)
    
    **Strengths**
    
    * Platform.sh does not require a credit card for its free trial.
    * Once you have an environment set up with Platform.sh' tools, pushing a project and maintaining it is as straightforward as it is on any other comparable platform.

    
    **Issues**
    
    * Error messages about resource usage are unclear. For example, new users are limited to two new apps per day until they have been billed successfully three times. Since billing occurs once a month, this limit applies for several months, even though you're willing to pay for usage. Also, if you try to create a new project and it fails because of this issue, you don't get a specific error message. You have to contact support to find out if this is the reason for failure, or if something else went wrong.
    * The CLI requires PHP for installation, and requires a bash shell for deployment. This isn't particularly difficult on macOS or Linux, but installation is not straightforward on Windows if you don't already have Windows Subsystem for Linux (WSL) installed, or a comparable bash-compatible environment.
    
    **Links**
    
    * [Platform.sh home page](https://platform.sh)
    * [Pricing](https://platform.sh/pricing/)
    * [Docs home page](https://docs.platform.sh)
    * [CLI installation](https://docs.platform.sh/administration/cli.html)

    **Using `django-simple-deploy` with Platform.sh**

    - [Quick start: Deploying to Platform.sh](../quick_starts/quick_start_platformsh.md)

=== "Heroku"

    **Known for**
    
    * Heroku was the original "Platform as a Service (PaaS)" provider. Heroku pioneered the simple `git push heroku main` deployment process that most other platforms are trying to build on today.
    * Heroku is known for being more expensive than options such as VPS providers, and AWS. However, they quite reasonably argue that using Heroku requires less developer focus than unmanaged solutions like a VPS or AWS. You get to spend more of your time building your project, and less time acting as a sysadmin.
    
    **Strengths**
    
    * Heroku has been managing automated deployments longer than any of the other platforms supported by `django-simple-deploy`.

    **Issues**
    
    * Heroku was a great platform in the late 2000s through the mid 2010s, but then it began to stagnate. Packages that were recommended for deployment were archived and unmaintained, even though they were officially still recommended. Heroku "just worked" for a long time, but recently that neglect has caught up to them. They are in the midst of restructuring their platform, and people are reasonably concerned about Heroku's long-term stability.
    * Heroku has had major incidents and outages recently, which they took a long time to resolve and communicated poorly about. This is more significant reason many people have moved away from them in recent months.
    * Heroku was famous for a very generous free tier, where you could deploy up to 5 apps at a time including a small Heroku Postgres database. This kind of offering sounds nice, but it also draws abuse. Heroku was constantly fighting things like auto-deployed crypto miners. They recently [announced the end of the free tier](https://blog.heroku.com/next-chapter). Their cheapest plans are still reasonably priced, though, so the end of the free tier should not rule them out as a hosting option.
    
    **Links**
    
    * [Heroku home page](https://www.heroku.com)
    * [Pricing](https://www.heroku.com/pricing)
        * *Note: Heroku's lowest-priced tiers are in the process of being [restructured](https://blog.heroku.com/new-low-cost-plans).*
    * [Docs home page](https://devcenter.heroku.com)
    * [CLI installation](https://devcenter.heroku.com/articles/heroku-cli)
    * [CLI reference](https://devcenter.heroku.com/categories/command-line)
    * [Python on Heroku](https://devcenter.heroku.com/categories/python-support)
    * [Getting Started on Heroku with Python](https://devcenter.heroku.com/articles/getting-started-with-python?singlepage=true)
    * [Deploying Python and Django Apps on Heroku](https://devcenter.heroku.com/articles/deploying-python)

    **Using `django-simple-deploy` with Heroku**

    - [Quick start: Deploying to Heroku](../quick_starts/quick_start_heroku.md)


---
<|MERGE_RESOLUTION|>--- conflicted
+++ resolved
@@ -18,11 +18,7 @@
 
 |                       | Fly.io             | Platform.sh             | Heroku                                                      |
 | --------------------- | ------------------ | ----------------------- | ----------------------------------------------------------- |
-<<<<<<< HEAD
-| CC required for trial | Yes                | No                      | Yes, after [11/28/22](https://blog.heroku.com/next-chapter) |
-=======
-| CreditCards required for trial | No                 | No                      | Yes, after [11/28/22](https://blog.heroku.com/next-chapter) |
->>>>>>> a97c8ead
+| Credit Cards required for trial | Yes                | No                      | Yes, after [11/28/22](https://blog.heroku.com/next-chapter) |
 | Free trial length     | Unlimited time | 30 days | No free trial after 11/28/22 |
 | Cheapest paid plan    | $1.94/mo              | $10/mo                  | [$10/mo](https://blog.heroku.com/new-low-cost-plans) ($5 Eco dyno + $5 Mini Postgres)                     |
 | Company founded       | 2017               | 2012                    | 2007                                                        |
